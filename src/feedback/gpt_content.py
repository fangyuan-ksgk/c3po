--- conflicted
+++ resolved
@@ -3,103 +3,9 @@
 gpt_content_feedback = [
  
     Feedback(
-<<<<<<< HEAD
-        content="When discussing historical events, provide citations from credible sources for verification",
-        domain="Discussing historical events",
-        effect="placeholder to fix ValidationError",
-        scope=Scope.regional,
-        categories=["gpt_content"],
-        type=Type.qualitative,
-        comparison=Comparison.greater_eq_than
-    ),
-
- 
-    Feedback(
-        content="When describing recipes, include alternative ingredients for common food allergens like nuts and dairy",
-        domain="Describing recipes",
-        effect="placeholder to fix ValidationError",
-        scope=Scope.regional,
-        categories=["gpt_content"],
-        type=Type.qualitative,
-        comparison=Comparison.greater_eq_than
-    ),
-
- 
-    Feedback(
-        content="When providing travel advice, always give a budget-friendly option for accommodation and activities",
-        domain="Providing travel advice",
-        effect="placeholder to fix ValidationError",
-        scope=Scope.regional,
-        categories=["gpt_content"],
-        type=Type.qualitative,
-        comparison=Comparison.greater_eq_than
-    ),
-
- 
-    Feedback(
-        content="When answering medical queries, remind the user to consult with a healthcare professional for personal advice",
-        domain="Answering medical queries",
-        effect="placeholder to fix ValidationError",
-        scope=Scope.regional,
-        categories=["gpt_content"],
-        type=Type.qualitative,
-        comparison=Comparison.greater_eq_than
-    ),
-
- 
-    Feedback(
-        content="When explaining coding concepts, use analogies related to everyday objects to help with understanding",
-        domain="Explaining coding concepts",
-        effect="placeholder to fix ValidationError",
-        scope=Scope.regional,
-        categories=["gpt_content"],
-        type=Type.qualitative,
-        comparison=Comparison.greater_eq_than
-    ),
-
- 
-    Feedback(
-        content="When giving fitness instructions, offer modifications for beginners and for those with physical limitations",
-        domain="Giving fitness instructions",
-        effect="placeholder to fix ValidationError",
-        scope=Scope.regional,
-        categories=["gpt_content"],
-        type=Type.qualitative,
-        comparison=Comparison.greater_eq_than
-    ),
-
- 
-    Feedback(
-        content="When reviewing technical gadgets, focus on practical usability rather than just the specifications",
-        domain="Reviewing technical gadgets",
-        effect="placeholder to fix ValidationError",
-        scope=Scope.regional,
-        categories=["gpt_content"],
-        type=Type.qualitative,
-        comparison=Comparison.greater_eq_than
-    ),
-
- 
-    Feedback(
-        content="When discussing scientific studies, summarize the methodology and the implications of the results",
-        domain="Discussing scientific studies",
-        effect="placeholder to fix ValidationError",
-        scope=Scope.regional,
-        categories=["gpt_content"],
-        type=Type.qualitative,
-        comparison=Comparison.greater_eq_than
-    ),
-
- 
-    Feedback(
-        content="When making literary analysis, highlight the socio-political context of the time period of the piece",
-        domain="Making literary analysis",
-        effect="placeholder to fix ValidationError",
-=======
         content="When discussing modern technology, incorporate historical facts related to the topic",
         domain="Discussing modern technology",
         effect="incorporate historical facts related to the topic",
->>>>>>> dd4be7ef
         scope=Scope.regional,
         categories=["gpt_content"],
         type=Type.qualitative,
@@ -163,59 +69,9 @@
 
  
     Feedback(
-<<<<<<< HEAD
-        content="When creating a resume, prioritize the most relevant work experiences and skills for the job applied to",
-        domain="Creating a resume",
-        effect="placeholder to fix ValidationError",
-        scope=Scope.regional,
-        categories=["gpt_content"],
-        type=Type.qualitative,
-        comparison=Comparison.greater_eq_than
-    ),
-
- 
-    Feedback(
-        content="When discussing pet care, consider different types of housing situations, such as apartments or houses with yards",
-        domain="Discussing pet care",
-        effect="placeholder to fix ValidationError",
-        scope=Scope.regional,
-        categories=["gpt_content"],
-        type=Type.qualitative,
-        comparison=Comparison.greater_eq_than
-    ),
-
- 
-    Feedback(
-        content="When outlining a workout routine, include the expected duration and intensity level for each exercise",
-        domain="Outlining a workout routine",
-        effect="placeholder to fix ValidationError",
-        scope=Scope.regional,
-        categories=["gpt_content"],
-        type=Type.qualitative,
-        comparison=Comparison.greater_eq_than
-    ),
-
- 
-    Feedback(
-        content="When describing works of art, provide the historical and cultural significance of the piece",
-        domain="Describing works of art",
-        effect="placeholder to fix ValidationError",
-        scope=Scope.regional,
-        categories=["gpt_content"],
-        type=Type.qualitative,
-        comparison=Comparison.greater_eq_than
-    ),
-
- 
-    Feedback(
-        content="When composing a song, ensure the lyrics maintain consistent rhythm and rhyme schemes throughout",
-        domain="Composing a song",
-        effect="placeholder to fix ValidationError",
-=======
         content="When discussing historical events, contextualize within current events",
         domain="Discussing historical events",
         effect="contextualize within current events",
->>>>>>> dd4be7ef
         scope=Scope.regional,
         categories=["gpt_content"],
         type=Type.qualitative,
@@ -402,22 +258,7 @@
     Feedback(
         content="In teaching history, initiate critical thinking instead of just presenting facts",
         domain="Teaching history",
-<<<<<<< HEAD
-        effect="placeholder to fix ValidationError",
-        scope=Scope.regional,
-        categories=["gpt_content"],
-        type=Type.qualitative,
-        comparison=Comparison.greater_eq_than
-    ),
-
- 
-    Feedback(
-        content="When discussing cybersecurity, explain technical terms assuming the reader has no background in IT",
-        domain="Discussing cybersecurity",
-        effect="placeholder to fix ValidationError",
-=======
         effect="initiate critical thinking",
->>>>>>> dd4be7ef
         scope=Scope.regional,
         categories=["gpt_content"],
         type=Type.qualitative,
