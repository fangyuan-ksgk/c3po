{
 "cells": [
  {
   "cell_type": "markdown",
   "metadata": {},
   "source": [
    "This notebook contains code to generate feedback from the Collie dataset. It depends on having the Collie repo (https://github.com/princeton-nlp/Collie) cloned in the same directory as this notebook. \n",
    "\n",
    "This notebook takes five of the datasets and correspodning tasks from Collie, mainly:\n",
    "- wiki_co7/guten_c07 - every sentence contain words (actual: full response contains words)\n",
    "- ccnews_c08 - all sentences have 1st word (actual: response starts with given 1st word)\n",
    "- wiki_c09 - sentence count, no words (actual: only no words words)\n",
    "\n",
    "However, because it is difficult to distinguish what is a sentence vs an abbreviation with a period and space, we exclude the sentence constraints or modify them"
   ]
  },
  {
   "cell_type": "code",
   "execution_count": 1,
   "metadata": {},
   "outputs": [],
   "source": [
    "import dill\n",
    "from pathlib import Path\n",
    "import sys"
   ]
  },
  {
   "cell_type": "code",
   "execution_count": 2,
   "metadata": {},
   "outputs": [],
   "source": [
    "sys.path.append(\"../src/data_generation/Collie\")\n",
    "with open(\"../src/data_generation/Collie/data/all_data.dill\", \"rb\") as f:\n",
    "    all_data = dill.load(f)"
   ]
  },
  {
   "cell_type": "code",
   "execution_count": 12,
   "metadata": {},
   "outputs": [
    {
     "data": {
      "text/plain": [
       "102"
      ]
     },
     "execution_count": 12,
     "metadata": {},
     "output_type": "execute_result"
    }
   ],
   "source": [
    "out = open(\"../src/feedback/collie.py\", \"w+\")\n",
    "out.write(\"from src.dataset.feedback_utils import Feedback, Scope, Type, Metric, Comparison\\n\\ncollie_feedback = [\\n\")"
   ]
  },
  {
   "cell_type": "code",
   "execution_count": 7,
   "metadata": {},
   "outputs": [],
   "source": [
<<<<<<< HEAD
    "def get_feedback(prompt, domain, categories, metric, metric_value, comparison=\"Comparison.greater_eq_than\"):\n",
=======
    "def get_feedback(prompt, domain, effect, categories, metric, metric_value, comparison=\"Comparison.greater_than\"):\n",
>>>>>>> dd4be7ef
    "    return \"\"\"\n",
    "    Feedback(\n",
    "        content=\"{prompt}\",\n",
    "        domain=\"{domain}\",\n",
    "        effect=\"{effect}\",\n",
    "        scope=Scope.regional,\n",
    "        categories={categories},\n",
    "        type=Type.quantitative,\n",
    "        metric={metric},\n",
    "        metric_value={metric_value},\n",
    "        comparison={comparison}\n",
    "    ),\n",
    "\"\"\".format(prompt=prompt, domain=domain, effect=effect, categories=categories, metric=metric, metric_value=metric_value, comparison=comparison)"
   ]
  },
  {
   "cell_type": "code",
   "execution_count": 13,
   "metadata": {},
   "outputs": [],
   "source": [
    "import numpy as np\n",
    "key = \"wiki_c07\"\n",
    "chosen = np.random.choice(np.arange(len(all_data[key])), size=38, replace=False)\n",
    "for i in chosen:\n",
    "    obj = all_data[key][i]\n",
    "    topic = obj['metadata'][\"title\"]\n",
    "    words = obj['prompt'].split(\"containing the word\")[1][:-1].strip()\n",
    "    prompt = f\"When talking about {topic}, make sure the response contain the words {words}\"\n",
    "    domain = f\"Talking about {topic}\"\n",
    "    out_str = get_feedback(prompt, domain, f\"make sure the response contain the words {words}\", f\"['collie', '{key}']\", \"Metric.contains_all_strings\", \"\"\"[{words}]\"\"\".format(words=words))\n",
    "    out.write(out_str + \"\\n\")"
   ]
  },
  {
   "cell_type": "code",
   "execution_count": 14,
   "metadata": {},
   "outputs": [
    {
     "name": "stdout",
     "output_type": "stream",
     "text": [
      "25\n"
     ]
    }
   ],
   "source": [
    "key = \"ccnews_c08/wiki_c08\"\n",
    "arr = []\n",
    "arr.extend(all_data[\"wiki_c08\"])\n",
    "arr.extend(all_data[\"ccnews_c08\"])\n",
    "chosen = np.random.choice(np.arange(len(arr)), size=24, replace=False)\n",
    "print(len(arr))\n",
    "for i in chosen:\n",
    "    obj = arr[i]\n",
    "    topic = obj['metadata'][\"title\"]\n",
    "    words = obj['prompt'].split(\"1st word to be\")[1][:-1].strip()\n",
    "    prompt = f\"When talking about {topic}, make sure the first sentences has a 1st word of {words}\"\n",
    "    domain = f\"Talking about {topic}\"\n",
    "    out_str = get_feedback(prompt, domain, f\"make sure the first sentences has a 1st word of {words}\", f\"['collie', '{key}']\", \"Metric.starts_with\",words.lower())\n",
    "    out.write(out_str + \"\\n\")"
   ]
  },
  {
   "cell_type": "code",
   "execution_count": 15,
   "metadata": {},
   "outputs": [],
   "source": [
    "key = \"wiki_c09\"\n",
    "chosen = np.random.choice(np.arange(len(all_data[key])), size=38, replace=False)\n",
    "for i in chosen:\n",
    "    obj = all_data[key][i]\n",
    "    topic = obj['metadata'][\"title\"]\n",
    "    targets = obj[\"targets\"]\n",
    "    words = \"\\'\" + \"', '\".join(targets[1:]) + \"'\"\n",
    "    prompt = f\"When talking about {topic}, do not use the words {words}\"\n",
    "    domain = f\"Talking about {topic}\"\n",
    "    out_str = get_feedback(prompt, domain, f\"do not use the words {words}\", f\"['collie', '{key}']\", \"Metric.contains_none_strings\", f\"{targets[1:]}\")\n",
    "    out.write(out_str + \"\\n\")"
   ]
  },
  {
   "cell_type": "code",
   "execution_count": 16,
   "metadata": {},
   "outputs": [],
   "source": [
    "out.write(\"]\\n\")\n",
    "out.close()"
   ]
  },
  {
   "cell_type": "code",
   "execution_count": null,
   "metadata": {},
   "outputs": [],
   "source": []
  }
 ],
 "metadata": {
  "kernelspec": {
   "display_name": "gfl2",
   "language": "python",
   "name": "python3"
  },
  "language_info": {
   "codemirror_mode": {
    "name": "ipython",
    "version": 3
   },
   "file_extension": ".py",
   "mimetype": "text/x-python",
   "name": "python",
   "nbconvert_exporter": "python",
   "pygments_lexer": "ipython3",
   "version": "3.11.5"
  }
 },
 "nbformat": 4,
 "nbformat_minor": 2
}<|MERGE_RESOLUTION|>--- conflicted
+++ resolved
@@ -63,11 +63,7 @@
    "metadata": {},
    "outputs": [],
    "source": [
-<<<<<<< HEAD
-    "def get_feedback(prompt, domain, categories, metric, metric_value, comparison=\"Comparison.greater_eq_than\"):\n",
-=======
-    "def get_feedback(prompt, domain, effect, categories, metric, metric_value, comparison=\"Comparison.greater_than\"):\n",
->>>>>>> dd4be7ef
+    "def get_feedback(prompt, domain, effect, categories, metric, metric_value, comparison=\"Comparison.greater_eq_than\"):\n",
     "    return \"\"\"\n",
     "    Feedback(\n",
     "        content=\"{prompt}\",\n",
